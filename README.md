--- conflicted
+++ resolved
@@ -3,28 +3,17 @@
 
 icclim (Index Calculation CLIMate) is a Python library for climate indices calculation.
 
-<<<<<<< HEAD
-This open-source project has been possible thanks to funding by the European Commission Projects FP7-IS-ENES2 (2013-2017) and FP7-CLIPC (2013-2016).
-It is used as a backend on the C4I platform http://climate4impact.eu and on the CLIPC Portal http://www.clipc.eu
-
-=======
 This open-source project has been possible thanks to funding by the European Commission Projects FP7-IS-ENES2 (2013-2017), FP7-CLIPC (2013-2016) and EUDAT2020 (2015-2018). Now under development through new funding from H2020-IS-ENES3 (2019-2022). It is used as a backend on the C4I platform https://dev.climate4impact.eu and on the CLIPC Portal http://www.clipc.eu
 
 Development is very active at the moment, with version 5.0.0RC1 in the develop branch https://github.com/cerfacs-globc/icclim/tree/develop .
->>>>>>> a0e57f48
 It is lead by CERFACS, a research institution located in Toulouse, France.
 
 For documentation please visit: http://icclim.readthedocs.org
 
-<<<<<<< HEAD
-Quick Install Instructions
---------------------------
-pip install icclim
-=======
 Quick Install Instructions (version 5.x and above): Recommended version but documentation not up-to-date yet
 ------------------------------------------------------------------------------------------------------------
 
-Branch is https://github.com/cerfacs-globc/icclim/tree/develop 
+Branch is https://github.com/cerfacs-globc/icclim/tree/develop
 
 pip install icclim=5.0.0rc1
 
@@ -32,9 +21,15 @@
 --------------------------------------------------
 
 Master https://github.com/cerfacs-globc/icclim
->>>>>>> a0e57f48
 
+gcc -fPIC -g -c -Wall ./icclim/libC.c -o ./icclim/libC.o
+
+gcc -shared -o ./icclim/libC.so ./icclim/libC.o
+
+python setup.py install --user
+
+or as root: python setup.py install
 
 Indices
---------------------------
+-------
 For a detailed description of each ECA index, please visit: https://www.ecad.eu/documents/atbd.pdf