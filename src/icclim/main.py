# -*- Coding: latin-1 -*-
#  Copyright CERFACS (http://cerfacs.fr/)
#  Apache License, Version 2.0 (http://www.apache.org/licenses/LICENSE-2.0)
"""
Main entry point of icclim.

This module expose icclim principal function, notably `index` which is use by the
generated API.
A convenience function `indices` is also exposed to compute multiple indices at once.
"""

from __future__ import annotations

import datetime as dt
import operator
import time
import numbers
from collections.abc import Sequence
from functools import reduce
from typing import TYPE_CHECKING, Callable
from warnings import warn

import numpy as np
import xarray as xr
import numpy as np
import xclim

from icclim._core.climate_variable import (
    ClimateVariable,
    build_climate_vars,
)
from icclim._core.constants import (
    RESAMPLE_METHOD,
    UNITS_KEY,
)
from icclim._core.generic.indicator import GenericIndicator
from icclim._core.input_parsing import build_input_dict
from icclim._core.legacy.user_index import parse
from icclim._core.model.index_config import IndexConfig
from icclim._core.model.index_group import IndexGroup, IndexGroupRegistry
from icclim._core.model.logical_link import LogicalLinkRegistry
from icclim._core.model.netcdf_version import NetcdfVersion, NetcdfVersionRegistry
from icclim._core.model.quantile_interpolation import (
    QuantileInterpolation,
    QuantileInterpolationRegistry,
)
from icclim._core.model.standard_index import StandardIndex
from icclim._core.model.threshold import Threshold
from icclim._core.utils import read_date
from icclim.dcsc.registry import DcscIndexRegistry
from icclim.ecad.binding import (
    StandardizedPrecipitationIndex3,
    StandardizedPrecipitationIndex6,
)
from icclim.ecad.registry import EcadIndexRegistry
from icclim.exception import InvalidIcclimArgumentError
from icclim.frequency import Frequency, FrequencyRegistry
from icclim.generic.registry import GenericIndicatorRegistry
from icclim.logger import IcclimLogger, Verbosity, VerbosityRegistry
from icclim.threshold.factory import build_threshold

if TYPE_CHECKING:
    from xarray.core.dataarray import DataArray
    from xarray.core.dataset import Dataset

    from icclim._core.legacy.user_index.model import UserIndexDict
    from icclim._core.model.icclim_types import (
        FrequencyLike,
        InFileLike,
        SamplingMethodLike,
    )
    from icclim._core.model.in_file_dictionary import InFileDictionary
    from icclim._core.model.indicator import Indicator

log: IcclimLogger = IcclimLogger.get_instance(VerbosityRegistry.LOW)

HISTORY_CF_KEY = "history"
SOURCE_CF_KEY = "source"
ICCLIM_REFERENCE = "icclim"


def indices(
    index_group: Sequence[str] | str | IndexGroup | StandardIndex,
    *,
    ignore_error: bool = False,
    **kwargs,
) -> Dataset:
    """
    Compute multiple indices at the same time.

    The input dataset(s) must include all the necessary variables.
    It can only be used with keyword arguments (kwargs).

    Parameters
    ----------
    index_group : "all" | str | IndexGroup | list[str]
        Either the name of an IndexGroup or an instance of IndexGroup or a list
        of index short names or the name(s) of standard variable(s) (such as 'tasmax').
        The value "all" can also be used to compute every indices.
        Note that the input given by ``in_files`` must include all the necessary
        variables to compute the indices of this group.
    ignore_error: bool
        When True, ignore indices that fails to compute. This is option is particularly
        useful when used with `index_group='all'` to compute everything that can be
        computed given the input.
    kwargs : Dict
        ``icclim.index`` keyword arguments.

    Returns
    -------
    xr.Dataset
        A Dataset with one data variable per index.

    Notes
    -----
    If ``output_file`` is part of kwargs, the result is written in a single netCDF
    file, which will contain all the index results of this group.
    """
    indices = _get_ecad_indices_of_group(index_group)
    out = None
    if "out_file" in kwargs:
        out = kwargs["out_file"]
        del kwargs["out_file"]
    acc = []
    for i in indices:
        log.info("Computing index %s", i.short_name)
        kwargs["index_name"] = i.short_name
        if ignore_error:
            try:
                res = index(**kwargs)
                if "percentiles" in res.coords:
                    res = res.rename({"percentiles": i.short_name + "_percentiles"})
                if "thresholds" in res.coords:
                    res = res.rename({"thresholds": i.short_name + "_thresholds"})
                acc.append(res)
            except Exception:  # noqa: BLE001 (catch everything)
                warn(f"Could not compute {i.short_name}.", stacklevel=2)
        else:
            res = index(**kwargs)
            if "percentiles" in res.coords:
                res = res.rename({"percentiles": i.short_name + "_percentiles"})
            if "thresholds" in res.coords:
                res = res.rename({"thresholds": i.short_name + "_thresholds"})
            acc.append(res)
    ds: Dataset = xr.merge(acc)
    if out is not None:
        _write_output_file(
            result_ds=ds,
            input_time_encoding=ds.time.encoding,
            netcdf_version=kwargs.get("netcdf_version", NetcdfVersionRegistry.NETCDF4),
            file_path=out,
        )
    return ds


def _get_ecad_indices_of_group(
    query: Sequence[str] | str | IndexGroup | StandardIndex,
) -> list[StandardIndex]:
    if query == IndexGroupRegistry.WILD_CARD_GROUP or (
        isinstance(query, str)
        and query.lower() == IndexGroupRegistry.WILD_CARD_GROUP.name
    ):
        # case of group="all"
        return EcadIndexRegistry.values()
    if not isinstance(query, (list, tuple)):
        query = [query]
    # -- Look for standard indices (e.g. index_group='tx90p')
    indices = [EcadIndexRegistry.lookup_no_error(i) for i in query]
    indices = list(filter(lambda x: x is not None, indices))
    if len(indices) == len(query):
        return indices
    # -- Look for variables in standard indices (e.g. index_group='tasmax')
    indices = []
    for ecad_index in EcadIndexRegistry.values():
        has_var = True
        for var in ecad_index.input_variables:
            is_query_in_aliases = (
                standard_var in var.aliases for standard_var in query
            )
            has_var &= any(is_query_in_aliases)
        if has_var:
            indices.append(ecad_index)
    if len(indices) >= len(query):
        return indices
    # -- Look for index group (e.g. index_group='HEAT')
    groups = [IndexGroupRegistry.lookup_no_error(i) for i in query]
    groups = list(filter(lambda x: x is not None, groups))
    indices = (x.get_indices() for x in groups)
    indices = reduce(operator.add, indices, [])  # flatten list[list]
    if len(indices) >= len(query):
        return indices
    msg = f"The index group {query} was not recognized."
    raise InvalidIcclimArgumentError(msg)


def indice(*args, **kwargs) -> Dataset:
    """
    Proxy for `icclim.index` function.

    Deprecated: to be deleted in a future release.
    """
    log.deprecation_warning(old="icclim.indice", new="icclim.index")
    return index(*args, **kwargs)


def index(
    in_files: InFileLike,
    index_name: str
    | GenericIndicator
    | StandardIndex
    | None = None,  # optional when computing user_indices
    var_name: str | Sequence[str] | None = None,
    slice_mode: FrequencyLike | Frequency = "year",
    time_range: Sequence[dt.datetime | str] | None = None,
    out_file: str | None = None,
    threshold: str | Threshold | Sequence[str | Threshold] | None = None,
    callback: Callable[[int], None] = log.callback,
    callback_percentage_start_value: int = 0,
    callback_percentage_total: int = 100,
    base_period_time_range: Sequence[dt.datetime] | Sequence[str] | None = None,
    doy_window_width: int = 5,
    only_leap_years: bool = False,
    ignore_Feb29th: bool = False,  # noqa: N803
    interpolation: str | QuantileInterpolation = "median_unbiased",
    out_unit: str | None = None,
    netcdf_version: str | NetcdfVersion = "NETCDF4",
    user_index: UserIndexDict | None = None,
    save_thresholds: bool = False,
    logs_verbosity: Verbosity | str = "LOW",
    date_event: bool = False,
    min_spell_length: int | None = 6,
    rolling_window_width: int | None = 5,
    sampling_method: SamplingMethodLike = RESAMPLE_METHOD,
    *,
    # deprecated params are kwargs only
    window_width: int | None = None,
    save_percentile: bool | None = None,
    indice_name: str | None = None,
    user_indice: UserIndexDict | None = None,
    transfer_limit_Mbytes: float | None = None,  # noqa: N803
) -> Dataset:
    """
    Compute climate index.

    This is the main entry point for icclim.

    Parameters
    ----------
    in_files: str | list[str] | Dataset | DataArray | InputDictionary
        Absolute path(s) to NetCDF dataset(s), including OPeNDAP URLs,
        or path to zarr store, or xarray.Dataset or xarray.DataArray.
    index_name: str | StandardIndex
        Climate index name.
        For ECA&D index, case insensitive name used to lookup the index.
        For user index, it's the name of the output variable.
    var_name: str | list[str] | None
        ``optional`` Target variable name to process corresponding to ``in_files``.
        If None (default) on ECA&D index, the variable is guessed based on the
        climate index wanted.
        Mandatory for a user index.
    slice_mode: FrequencyLike | Frequency
        Type of temporal aggregation:
        The possibles values are ``{"year", "month", "DJF", "MAM", "JJA", "SON",
        "ONDJFM" or "AMJJAS", ("season", [1,2,3]), ("month", [1,2,3,])}``
        (where season and month lists can be customized) or any valid pandas
        frequency.
        A season can also be defined between two exact dates:
        ``("season", ("19 july", "14 august"))``.
        Default is "year".
        See :ref:`slice_mode` for details.
    time_range: list[datetime.datetime ] | list[str]  | tuple[str, str] | None
        ``optional`` Temporal range: upper and lower bounds for temporal subsetting.
        If ``None``, whole period of input files will be processed.
        The dates can either be given as instance of datetime.datetime or as string
        values. For strings, many format are accepted.
        Default is ``None``.
    out_file: str | None
        Output NetCDF file name (default: "icclim_out.nc" in the current directory).
        Default is "icclim_out.nc".
        If the input ``in_files`` is a ``Dataset``, ``out_file`` field is ignored.
        Use the function returned value instead to retrieve the computed value.
        If ``out_file`` already exists, icclim will overwrite it!
    threshold: float | list[float] | None
        ``optional`` User defined threshold for certain indices.
        Default depend on the index, see their individual definition.
        When a list of threshold is provided, the index will be computed for each
        thresholds.
    transfer_limit_Mbytes: float
        Deprecated, does not have any effect.
    callback: Callable[[int], None]
        ``optional`` Progress bar printing. If ``None``, progress bar will not be
        printed.
    callback_percentage_start_value: int
        ``optional`` Initial value of percentage of the progress bar (default: 0).
    callback_percentage_total: int
        ``optional`` Total percentage value (default: 100).
    base_period_time_range: list[datetime.datetime ] | list[str] | tuple[str, str] | None
        ``optional`` Temporal range of the reference period.
        The dates can either be given as instance of datetime.datetime or as string
        values.
        It is used either:
        #. to compute percentiles if threshold is filled.
        When missing, the studied period is used to compute percentiles.
        The study period is either the dataset filtered by `time_range` or the whole
        dataset if `time_range` is missing.
        For day of year percentiles (doy_per), on extreme percentiles the
        overlapping period between `base_period_time_range` and the study period is
        bootstrapped.
        #. to compute a reference period for indices such as difference_of_mean
        (a.k.a anomaly) if a single variable is given in input.
    doy_window_width: int
        ``optional`` Window width used to aggreagte day of year values when computing
        day of year percentiles (doy_per)
        Default: 5 (5 days).
    min_spell_length: int
        ``optional`` Minimum spell duration to be taken into account when computing
        the sum_of_spell_lengths.
    rolling_window_width: int
        ``optional`` Window width of the rolling window for indicators such as
        `{max_of_rolling_sum, max_of_rolling_average, min_of_rolling_sum, min_of_rolling_average}`
    only_leap_years: bool
        ``optional`` Option for February 29th (default: False).
    ignore_Feb29th: bool
        ``optional`` Ignoring or not February 29th (default: False).
    interpolation: str | QuantileInterpolation | None
        ``optional`` Interpolation method to compute percentile values:
        ``{"linear", "median_unbiased"}``
        Default is "median_unbiased", a.k.a type 8 or method 8.
        Ignored for non percentile based indices.
    out_unit: str | None
        ``optional`` Output unit for certain indices: "days" or "%"
        (default: "days").
    netcdf_version: str | NetcdfVersion
        ``optional`` NetCDF version to create (default: "NETCDF3_CLASSIC").
    user_index: UserIndexDict
        ``optional`` A dictionary with parameters for user defined index.
        See :ref:`Custom indices`.
        Ignored for ECA&D indices.
    save_thresholds: bool
        ``optional`` True if the thresholds should be saved within the resulting
        netcdf file (default: False).
    date_event: bool
        When True the date of the event (such as when a maximum is reached) will be
        stored in coordinates variables.
        **warning** This option may significantly slow down computation.
    logs_verbosity: str | Verbosity
        ``optional`` Configure how verbose icclim is.
        Possible values: ``{"LOW", "HIGH", "SILENT"}`` (default: "LOW")
    sampling_method: str
        Choose whether the output sampling configured in `slice_mode` is a
        `groupby` operation or a `resample` operation (as per xarray definitions).
        Possible values:
        ``{"groupby", "resample", "groupby_ref_and_resample_study"}``
        (default: "resample")
        `groupby_ref_and_resample_study` may only be used when computing the
        `difference_of_means` (a.k.a the anomaly).
    indice_name: str | None
        DEPRECATED, use index_name instead.
    user_indice: dict | None
        DEPRECATED, use user_index instead.
    window_width: int
        DEPRECATED, use doy_window_width, min_spell_length or rolling_window_width
        instead.
    save_percentile: bool
        DEPRECATED, use save_thresholds instead.

    """  # noqa: E501
    _setup(callback, callback_percentage_start_value, logs_verbosity)
    (
        index_name,
        user_index,
        save_thresholds,
        doy_window_width,
    ) = _handle_deprecated_params(
        index_name,
        user_index,
        save_thresholds,
        indice_name,
        transfer_limit_Mbytes,
        user_indice,
        save_percentile,
        window_width,
        doy_window_width,
    )
    del indice_name, transfer_limit_Mbytes, user_indice, save_percentile, window_width
    config = _build_config(
        in_files=in_files,
        index_name=index_name,
        var_name=var_name,
        slice_mode=slice_mode,
        time_range=time_range,
        threshold=threshold,
        callback=callback,
        base_period_time_range=base_period_time_range,
        doy_window_width=doy_window_width,
        only_leap_years=only_leap_years,
        ignore_Feb29th=ignore_Feb29th,
        interpolation=interpolation,
        out_unit=out_unit,
        netcdf_version=netcdf_version,
        user_index=user_index,
        save_thresholds=save_thresholds,
        date_event=date_event,
        min_spell_length=min_spell_length,
        rolling_window_width=rolling_window_width,
        sampling_method=sampling_method,
    )
    result_ds = _compute_climate_index(
        climate_index=config.indicator,
        config=config,
        initial_history=config.climate_variables[0].global_metadata["history"],
        initial_source=config.climate_variables[0].global_metadata["source"],
        rename=config.rename,
        reference=config.reference,
    )
    if out_file is not None:
        _write_output_file(
            result_ds,
            config.climate_variables[0].global_metadata["time_encoding"],
            config.netcdf_version,
            out_file,
        )
    callback(callback_percentage_total)
    log.ending_message(time.process_time())
    return result_ds


def _build_config(
    in_files: InFileLike,
    index_name: str | GenericIndicator | StandardIndex | None,
    var_name: str | Sequence[str] | None,
    slice_mode: FrequencyLike | Frequency,
    time_range: Sequence[dt.datetime | str] | None,
    threshold: str | Threshold | Sequence[str | Threshold] | None,
    callback: Callable[[int], None],
    base_period_time_range: Sequence[dt.datetime] | Sequence[str] | None,
    doy_window_width: int,
    only_leap_years: bool,
    ignore_Feb29th: bool,  # noqa: N803
    interpolation: str | QuantileInterpolation,
    out_unit: str | None,
    netcdf_version: str | NetcdfVersion,
    user_index: UserIndexDict | None,
    save_thresholds: bool,
    date_event: bool,
    min_spell_length: int | None,
    rolling_window_width: int | None,
    sampling_method: SamplingMethodLike,
) -> IndexConfig:
    if user_index is not None and (index_name is None or isinstance(index_name, str)):
        return _build_user_index_config(
            user_index,
            in_files=in_files,
            index_name=index_name,
            var_name=var_name,
            slice_mode=slice_mode,
            time_range=time_range,
            callback=callback,
            base_period_time_range=base_period_time_range,
            doy_window_width=doy_window_width,
            only_leap_years=only_leap_years,
            ignore_Feb29th=ignore_Feb29th,
            interpolation=interpolation,
            out_unit=out_unit,
            netcdf_version=netcdf_version,
            save_thresholds=save_thresholds,
            date_event=date_event,
            min_spell_length=min_spell_length,
            rolling_window_width=rolling_window_width,
            sampling_method=sampling_method,
        )
    if index_name is not None:
        return _build_standard_index_config(
            in_files=in_files,
            index_name=index_name,
            var_name=var_name,
            slice_mode=slice_mode,
            time_range=time_range,
            threshold=threshold,
            callback=callback,
            base_period_time_range=base_period_time_range,
            doy_window_width=doy_window_width,
            only_leap_years=only_leap_years,
            ignore_Feb29th=ignore_Feb29th,
            interpolation=interpolation,
            out_unit=out_unit,
            netcdf_version=netcdf_version,
            save_thresholds=save_thresholds,
            date_event=date_event,
            min_spell_length=min_spell_length,
            rolling_window_width=rolling_window_width,
            sampling_method=sampling_method,
        )
    msg = "You must fill either index_name or user_index" "to compute a climate index."
    raise InvalidIcclimArgumentError(msg)


def _get_reference_period(
    base_period_time_range: Sequence[dt.datetime | str] | None,
) -> tuple | None:
    if base_period_time_range is not None:
        return tuple(
            (read_date(t).strftime("%m-%d-%Y") for t in base_period_time_range),
        )
    return None


def _parse_threshold(
    threshold: str | Threshold | Sequence[str | Threshold] | None,
    doy_window_width: int,
    reference_period: Sequence[dt.datetime | str] | None,
    only_leap_years: bool,
    interpolation: QuantileInterpolation,
) -> Threshold | Sequence[Threshold] | None:
    if isinstance(threshold, Threshold):
        return threshold
    if isinstance(threshold, str):
        return _build_threshold(
            threshold,
            doy_window_width=doy_window_width,
            reference_period=reference_period,
            only_leap_years=only_leap_years,
            interpolation=interpolation,
        )
    if isinstance(threshold, Sequence):
        return [
            _build_threshold(
                t,
                doy_window_width=doy_window_width,
                reference_period=reference_period,
                only_leap_years=only_leap_years,
                interpolation=interpolation,
            )
            for t in threshold
        ]
    return None


def _build_user_index_config(
    user_index: UserIndexDict,
    in_files: InFileLike,
    index_name: str | None,
    var_name: str | Sequence[str] | None,
    slice_mode: FrequencyLike | Frequency,
    time_range: Sequence[dt.datetime | str] | None,
    callback: Callable[[int], None],
    base_period_time_range: Sequence[dt.datetime] | Sequence[str] | None,
    doy_window_width: int,
    only_leap_years: bool,
    ignore_Feb29th: bool,  # noqa: N803
    interpolation: str | QuantileInterpolation,
    out_unit: str | None,
    netcdf_version: str | NetcdfVersion,
    save_thresholds: bool,
    date_event: bool,
    min_spell_length: int | None,
    rolling_window_width: int | None,
    sampling_method: SamplingMethodLike,
) -> IndexConfig:
    interpolation = QuantileInterpolationRegistry.lookup(interpolation)
    indicator = parse.read_indicator(user_index)
    sampling_frequency = FrequencyRegistry.lookup(slice_mode)
    threshold = parse.read_thresholds(
        user_index,
        doy_window_width=doy_window_width,
        reference_period=base_period_time_range,
        only_leap_years=only_leap_years,
        interpolation=interpolation,
    )
    logical_link = parse.read_logical_link(user_index)
    coef = parse.read_coef(user_index)
    date_event = parse.read_date_event(user_index)
    rename = index_name or user_index.get("index_name", None) or "user_index"
    output_unit = out_unit
    rolling_window_width = user_index.get("window_width", rolling_window_width)
    reference_period = _get_reference_period(
        user_index.get("ref_time_range", base_period_time_range)
    )
    climate_vars_dict = build_input_dict(
        in_files=in_files,
        var_names=var_name,
        threshold=threshold,
        standard_index=None,
    )
    is_compared_to_ref = _must_add_reference_var(climate_vars_dict, reference_period)
    climate_vars = build_climate_vars(
        climate_vars_dict=climate_vars_dict,
        ignore_Feb29th=ignore_Feb29th,
        time_range=time_range,
        base_period=reference_period,
        standard_index=None,
        is_compared_to_reference=is_compared_to_ref,
    )
    return IndexConfig(
        save_thresholds=save_thresholds,
        frequency=sampling_frequency,
        climate_variables=climate_vars,
        min_spell_length=min_spell_length,
        rolling_window_width=rolling_window_width,
        out_unit=output_unit,
        netcdf_version=NetcdfVersionRegistry.lookup(netcdf_version),
        interpolation=interpolation,
        callback=callback,
        is_compared_to_reference=is_compared_to_ref,
        reference_period=reference_period,
        indicator_name=indicator.name,
        logical_link=logical_link,
        coef=coef,
        date_event=date_event,
        sampling_method=sampling_method,
        rename=rename,
        indicator=indicator,
        reference=ICCLIM_REFERENCE,
    )


def _build_standard_index_config(
    in_files: InFileLike,
    index_name: str | GenericIndicator | StandardIndex,
    var_name: str | Sequence[str] | None,
    slice_mode: FrequencyLike | Frequency,
    time_range: Sequence[dt.datetime | str] | None,
    threshold: str | Threshold | Sequence[str | Threshold] | None,
    callback: Callable[[int], None],
    base_period_time_range: Sequence[dt.datetime] | Sequence[str] | None,
    doy_window_width: int,
    only_leap_years: bool,
    ignore_Feb29th: bool,  # noqa: N803
    interpolation: str | QuantileInterpolation,
    out_unit: str | None,
    netcdf_version: str | NetcdfVersion,
    save_thresholds: bool,
    date_event: bool,
    min_spell_length: int | None,
    rolling_window_width: int | None,
    sampling_method: SamplingMethodLike,
) -> IndexConfig:
    interpolation = QuantileInterpolationRegistry.lookup(interpolation)
    # logical link here link two climate_variable computations as with user_index.
    # It isalways AND for standard indices.
    logical_link = LogicalLinkRegistry.LOGICAL_AND
    sampling_frequency = FrequencyRegistry.lookup(slice_mode)
    coef = None
    index = _parse_index_kind(index_name)
    if isinstance(index, StandardIndex):
        standard_index = index.clone()
        indicator = standard_index.indicator.clone()
        threshold = standard_index.threshold
        rename = standard_index.short_name
        output_unit = out_unit or standard_index.output_unit
        reference = standard_index.reference
        indicator_name = standard_index.short_name
    elif isinstance(index, GenericIndicator):
        rename = None
        output_unit = out_unit
        standard_index = None
        indicator = index.clone()
        reference = ICCLIM_REFERENCE
        indicator_name = indicator.name
    else:
        err = f"Unknown index_name : `{index_name}`"
        raise InvalidIcclimArgumentError(err)
    reference_period = _get_reference_period(base_period_time_range)
    threshold = _parse_threshold(
        threshold,
        doy_window_width=doy_window_width,
        reference_period=reference_period,
        only_leap_years=only_leap_years,
        interpolation=interpolation,
    )
    climate_vars_dict = build_input_dict(
        in_files=in_files,
        var_names=var_name,
        threshold=threshold,
        standard_index=standard_index,
    )
    is_compared_to_ref = _must_add_reference_var(climate_vars_dict, reference_period)
    climate_vars = build_climate_vars(
        climate_vars_dict=climate_vars_dict,
        ignore_Feb29th=ignore_Feb29th,
        time_range=time_range,
        base_period=reference_period,
        standard_index=standard_index,
        is_compared_to_reference=is_compared_to_ref,
    )
    return IndexConfig(
        save_thresholds=save_thresholds,
        frequency=sampling_frequency,
        climate_variables=climate_vars,
        min_spell_length=min_spell_length,
        rolling_window_width=rolling_window_width,
        out_unit=output_unit,
        netcdf_version=NetcdfVersionRegistry.lookup(netcdf_version),
        interpolation=interpolation,
        callback=callback,
        is_compared_to_reference=is_compared_to_ref,
        reference_period=reference_period,
        indicator_name=indicator_name,
        logical_link=logical_link,
        coef=coef,
        date_event=date_event,
        sampling_method=sampling_method,
        rename=rename,
        indicator=indicator,
        reference=reference,
    )


def _parse_index_kind(
    index_name: StandardIndex | GenericIndicator | str,
) -> StandardIndex | GenericIndicator:
    if isinstance(index_name, str):
        index = EcadIndexRegistry.lookup_no_error(index_name)
        if index is None:
            index = DcscIndexRegistry.lookup_no_error(index_name)
        if index is None:
            index = GenericIndicatorRegistry.lookup(index_name)
        return index
    return index_name


def _write_output_file(
    result_ds: xr.Dataset,
    input_time_encoding: dict | None,
    netcdf_version: NetcdfVersion,
    file_path: str,
) -> None:
    """Write `result_ds` to a netCDF file on `out_file` path."""
    if input_time_encoding:
        time_encoding = {
            "calendar": input_time_encoding.get("calendar"),
            UNITS_KEY: input_time_encoding.get(UNITS_KEY),
            # Force float64 to avoid serialization warning
            "dtype": np.float64,
        }
    else:
<<<<<<< HEAD
        time_encoding = {
            UNITS_KEY: "days since 1850-1-1",
            "dtype": np.float64,  # force float
        }
=======
        time_encoding = {UNITS_KEY: "days since 1850-1-1"}

    # Define valid NetCDF attribute types
    VALID_ATTR_TYPES = (str, numbers.Number, np.ndarray, np.number, list, tuple, bytes)

    # Loop over all variables and validate attrs
    for var in result_ds.data_vars.values():
        for attr_name, attr_value in list(var.attrs.items()):
            if not isinstance(attr_value, VALID_ATTR_TYPES):
                del var.attrs[attr_name]

>>>>>>> 32bbf7f4
    result_ds.to_netcdf(
        file_path,
        format=netcdf_version.name,
        encoding={"time": time_encoding},
    )


def _handle_deprecated_params(
    index_name: str | GenericIndicator | StandardIndex | None,
    user_index: UserIndexDict | None,
    save_thresholds: bool,
    indice_name: str | None,
    transfer_limit_Mbytes: float | None,  # noqa: N803
    user_indice: UserIndexDict | None,
    save_percentile: bool | None,
    window_width: int | None,
    doy_window_width: int | None,
) -> tuple[str, UserIndexDict, bool, int]:
    if indice_name is not None:
        log.deprecation_warning(old="indice_name", new="index_name")
        index_name = indice_name
    if user_indice is not None:
        log.deprecation_warning(old="user_indice", new="user_index")
        user_index = user_indice
    if transfer_limit_Mbytes is not None:
        log.deprecation_warning(old="transfer_limit_Mbytes")
    if save_percentile is not None:
        log.deprecation_warning(old="save_percentile", new="save_thresholds")
        save_thresholds = save_percentile
    if window_width is not None:
        log.deprecation_warning(old="window_width", new="doy_window_width")
        doy_window_width = window_width
    return index_name, user_index, save_thresholds, doy_window_width


def _setup(
    callback: Callable[[int], None],
    callback_start_value: int,
    logs_verbosity: Verbosity | str,
) -> None:
    # make xclim input daily check a warning instead of an error
    # TODO @bzah: it might be safer to feed a context manager which will setup
    #             and teardown these confs
    # https://github.com/cerfacs-globc/icclim/issues/289
    xclim.set_options(data_validation="warn")
    # keep attributes through xarray operations
    xr.set_options(keep_attrs=True)
    log.set_verbosity(logs_verbosity)
    log.start_message()
    callback(callback_start_value)


def _get_unit(output_unit: str | None, da: DataArray) -> str | None:
    da_unit = da.attrs.get(UNITS_KEY, None)
    if da_unit is None:
        if output_unit is None:
            warn(
                "No unit computed or provided for the index was found."
                " Use out_unit parameter to add one.",
                stacklevel=2,
            )
            return ""
        return output_unit
    return da_unit


def _compute_climate_index(
    climate_index: Indicator,
    config: IndexConfig,
    initial_history: str | None,
    initial_source: str | None,
    reference: str,
    rename: str | None = None,
) -> Dataset:
    result_da = climate_index(config)
    if rename:
        result_da = result_da.rename(rename)
    else:
        result_da = result_da.rename(climate_index.name)
    result_da.attrs[UNITS_KEY] = _get_unit(config.out_unit, result_da)
    if (
        config.frequency.post_processing is not None
        and "time" in result_da.dims
        and not isinstance(
            climate_index,
            (
                StandardizedPrecipitationIndex6,
                StandardizedPrecipitationIndex3,
            ),
        )
    ):
        resampled_da, time_bounds = config.frequency.post_processing(result_da)
        result_ds = resampled_da.to_dataset()
        if time_bounds is not None:
            result_ds["time_bounds"] = time_bounds
            result_ds.time.attrs["bounds"] = "time_bounds"
    else:
        result_ds = result_da.to_dataset()
    if config.save_thresholds:
        result_ds = xr.merge(
            [result_ds, _format_thresholds_for_export(config.climate_variables)],
        )
    history = _build_history(result_da, config, initial_history, climate_index)
    return _add_ecad_index_metadata(
        result_ds,
        climate_index,
        history,
        initial_source,
        reference,
    )


def _add_ecad_index_metadata(
    result_ds: Dataset,
    computed_index: Indicator,
    history: str,
    initial_source: str | None,
    reference: str,
) -> Dataset:
    result_ds.attrs.update(
        {
            "title": computed_index.standard_name,
            "references": reference,
            "institution": "Climate impact portal (https://climate4impact.eu)",
            "history": history,
            "source": initial_source if initial_source is not None else "",
            "Conventions": "CF-1.6",
        },
    )
    try:
        result_ds.lat.encoding["_FillValue"] = None
        result_ds.lon.encoding["_FillValue"] = None
    except AttributeError:
        try:
            result_ds.latitude.encoding["_FillValue"] = None
            result_ds.longitude.encoding["_FillValue"] = None
        except AttributeError:
            pass
    return result_ds


def _build_history(
    result_da: DataArray,
    config: IndexConfig,
    initial_history: str | None,
    indice_computed: Indicator,
) -> str:
    from icclim import __version__ as icclim_version

    if initial_history is None:
        # get xclim history
        initial_history = result_da.attrs[HISTORY_CF_KEY]
    else:
        # append xclim history
        initial_history = f"{initial_history}\n{result_da.attrs[HISTORY_CF_KEY]}"
    del result_da.attrs[HISTORY_CF_KEY]
    current_time = dt.datetime.now(tz=dt.timezone.utc).strftime(
        "%Y-%m-%d %H:%M:%S",
    )
    return (
        f"{initial_history}\n"
        f" [{current_time}]"
        f" Calculation of {indice_computed.name}"
        f" index ({config.frequency.adjective})"
        f" - icclim version: {icclim_version}"
    )


def _build_threshold(
    threshold: str | Threshold,
    doy_window_width: int,
    reference_period: Sequence[dt.datetime | str] | None,
    only_leap_years: bool,
    interpolation: QuantileInterpolation,
) -> Threshold:
    if isinstance(threshold, Threshold):
        return threshold
    return build_threshold(
        threshold,
        doy_window_width=doy_window_width,
        reference_period=reference_period,
        only_leap_years=only_leap_years,
        interpolation=interpolation,
    )


def _format_thresholds_for_export(climate_vars: list[ClimateVariable]) -> Dataset:
    return xr.merge([_format_threshold(v) for v in climate_vars])


def _format_threshold(cf_var: ClimateVariable) -> DataArray:
    return cf_var.threshold.value.rename(cf_var.name + "_thresholds").reindex()


def _must_add_reference_var(
    climate_vars_dict: dict[str, InFileDictionary],
    reference_period: Sequence[str] | None,
) -> bool:
    """
    Check if the reference variable must be added to the input variables.

    Return True whenever the input has no threshold and only one studied variable but
    there is a reference period.
    Example case: the anomaly of tx(1960-2100) by tx(1960-1990).
    """
    t = next(iter(climate_vars_dict.values())).get("thresholds", None)
    return t is None and len(climate_vars_dict) == 1 and reference_period is not None<|MERGE_RESOLUTION|>--- conflicted
+++ resolved
@@ -734,24 +734,10 @@
             "dtype": np.float64,
         }
     else:
-<<<<<<< HEAD
         time_encoding = {
             UNITS_KEY: "days since 1850-1-1",
             "dtype": np.float64,  # force float
         }
-=======
-        time_encoding = {UNITS_KEY: "days since 1850-1-1"}
-
-    # Define valid NetCDF attribute types
-    VALID_ATTR_TYPES = (str, numbers.Number, np.ndarray, np.number, list, tuple, bytes)
-
-    # Loop over all variables and validate attrs
-    for var in result_ds.data_vars.values():
-        for attr_name, attr_value in list(var.attrs.items()):
-            if not isinstance(attr_value, VALID_ATTR_TYPES):
-                del var.attrs[attr_name]
-
->>>>>>> 32bbf7f4
     result_ds.to_netcdf(
         file_path,
         format=netcdf_version.name,
