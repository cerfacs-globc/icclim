--- conflicted
+++ resolved
@@ -70,9 +70,4 @@
     
     # example of history_str: 2012-10-02 15:30:20 Calculation of SU indice (monthly) from 1960-01-01 to 1990-12-31.
     history_str = '{0} Calculation of {1} indice ({2}) from {3} to {4}.'.format(current_time, indice_name, mode, dt1_str, dt2_str)
-        
-<<<<<<< HEAD
-    out_nc.setncattr('history', history_str + '\n' + getattr(out_nc,'history')) # Problem: it displays the new-line caracter "\n" in the end of history_str !!!!!...
-=======
-    out_nc.setncattr('history', history_str + '\n' + getattr(out_nc,'history')) 
->>>>>>> 810daf29
+    out_nc.setncattr('history', history_str + '\n' + getattr(out_nc,'history')) 