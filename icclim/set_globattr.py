from datetime import datetime


# set the global attributs "title", "history", "reference", "institution" and "comment" in output meta data
# (the minimum set of global attributes recomended by CF: http://cf-pcmdi.llnl.gov/documents/cf-conventions/1.4/cf-conventions.html)


def set_title_globattr(out_nc, indice_name):
    '''
    Set the global attribute "title" in output meta data
    
    :param out_nc: out NetCDF dataset
    :type out_nc: netCDF4.Dataset
    :param indice_name: name of indice 
    :type indice_name: str
    
    '''
    
    if indice_name in ['TG', 'TX', 'TN', 'DTR', 'ETR', 'vDTR']:
        indice_group = 'temperature'
    elif indice_name in ['SU', 'TR', 'CSU', 'TXx', 'TNx']:
        indice_group = 'heat'
    elif indice_name in ['GD4', 'GSL', 'FD', 'CFD', 'HD17','ID', 'TXn', 'TNn']:
        indice_group = 'cold'
    elif indice_name in ['CDD']:
        indice_group = 'drought' 
    elif indice_name in ['RR', 'RR1', 'SDII', 'CWD', 'R10mm', 'R20mm', 'RX1day']:
        indice_group = 'rain'
    elif indice_name in ['SD','SD1', 'SD5', 'SD50']:
        indice_group = 'snow'    
    
    # example:      title: ECA heat indice SU
    title_str = 'ECA {0} indice {1}'.format(indice_group, indice_name)
    out_nc.setncattr('title', title_str)
    
def set_history_globattr(out_nc, calc_grouping, indice_name, time_range):
    '''
    Set the global attribute "title" in output meta data
    
    :param out_nc: out NetCDF dataset
    :type out_nc: netCDF4.Dataset
    :param calc_grouping: temporal grouping to apply for calculations
    :type calc_grouping: list of str or int
    :param indice_name: name of indice 
    :type indice_name: str
    :param time_range: upper and lower bounds for time dimension subsetting
    :type time_range:[datetime.datetime, datetime.datetime]
    
    
    '''
    
    
    current_time = datetime.now().strftime('%Y-%m-%d %H:%M:%S')
    dt1 = time_range[0]
    dt2 = time_range[1]
    
    dt1_str = '{0}-{1}-{2}'.format(dt1.year, dt1.month, dt1.day)
    dt2_str = '{0}-{1}-{2}'.format(dt2.year, dt2.month, dt2.day)
    
    ## use sets to allow different orderings
    if set(calc_grouping) == set(['year','month']):
        mode = 'monthly time series'
    ## always convert to list before comparison in case a tuple is passed
    elif list(calc_grouping) == ['year']:
        mode = 'annual'
    elif list(calc_grouping) == ['month']:
        mode = 'monthly climatology'
    else:
        raise(NotImplementedError(calc_grouping))
    # etc ...
    
    # example of history_str: 2012-10-02 15:30:20 Calculation of SU indice (monthly) from 1960-01-01 to 1990-12-31.
    history_str = '{0} Calculation of {1} indice ({2}) from {3} to {4}.'.format(current_time, indice_name, mode, dt1_str, dt2_str)
<<<<<<< HEAD
    out_nc.setncattr('history', history_str + '\n' + getattr(out_nc,'history')) 
=======
        
    out_nc.setncattr('history', history_str + '\n' + getattr(out_nc,'history')) 


def set_references_globattr(out_nc):
    '''
    Set the global attribute "references" in output meta data
    
    :param out_nc: out NetCDF dataset
    :type out_nc: netCDF4.Dataset
    
    '''
    
    references_str = 'ATBD of the ECA indices calculation (http://eca.knmi.nl/documents/atbd.pdf)'
    out_nc.setncattr('references', references_str)


def set_institution_globattr(out_nc):
    '''
    Set the global attribute "institution" in output meta data
    
    :param out_nc: out NetCDF dataset
    :type out_nc: netCDF4.Dataset
    
    '''
    
    institution_str = 'Climate impact portal (http://climate4impact.eu)'
    out_nc.setncattr('institution', institution_str)
    
def set_comment_globattr(out_nc, indice_name):
    '''
    Set the global attribute "comment" in output meta data
    
    :param out_nc: out NetCDF dataset
    :type out_nc: netCDF4.Dataset
    
    Note: will be defined for several indices, else will be empty
    
    '''
    
    if indice_name == 'GSL':
        comment_str = 'This indice is defined only for the northern hemisphere'
        
    # elif ...
    
    # elif ...
    
    # etc
    
    else:
        comment_str = ' '
        
    out_nc.setncattr('comment', comment_str)
>>>>>>> 2d642e17
<|MERGE_RESOLUTION|>--- conflicted
+++ resolved
@@ -71,10 +71,6 @@
     
     # example of history_str: 2012-10-02 15:30:20 Calculation of SU indice (monthly) from 1960-01-01 to 1990-12-31.
     history_str = '{0} Calculation of {1} indice ({2}) from {3} to {4}.'.format(current_time, indice_name, mode, dt1_str, dt2_str)
-<<<<<<< HEAD
-    out_nc.setncattr('history', history_str + '\n' + getattr(out_nc,'history')) 
-=======
-        
     out_nc.setncattr('history', history_str + '\n' + getattr(out_nc,'history')) 
 
 
@@ -126,5 +122,4 @@
     else:
         comment_str = ' '
         
-    out_nc.setncattr('comment', comment_str)
->>>>>>> 2d642e17
+    out_nc.setncattr('comment', comment_str)