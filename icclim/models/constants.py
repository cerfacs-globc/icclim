--- conflicted
+++ resolved
@@ -17,12 +17,11 @@
 IN_BASE_IDENTIFIER = "reference_epoch"
 
 # Aliases of input variables names.
-<<<<<<< HEAD
-# Source: clix-meta
-PR = ["pr", "prAdjust", "prec", "rr", "precip", "PREC", "Prec", "RR", "PRECIP", "Precip"]
-TAS = ["tas", "tavg", "ta", "tasAdjust", "tmean", "tm", "tg", "meant", "TMEAN", "Tmean", "TM", "TG", "MEANT", "meanT", "tasmidpoint"]
-TAS_MAX = ["tasmax", "tasmaxAdjust", "tmax", "tx", "maxt", "TMAX", "Tmax", "TX", "MAXT", "maxT"]
-TAS_MIN = ["tasmin", "tasminAdjust", "tmin", "tn", "mint", "TMIN", "Tmin", "TN", "MINT", "minT"]
+# Source: clix-meta (modified)
+PR = ["pr", "prAdjust","prAdjust", "prec", "rr", "precip", "PREC", "Prec", "RR", "PRECIP", "Precip"]
+TAS = ["tas", "tavg", "ta", "tasAdjust","tasAdjust", "tmean", "tm", "tg", "meant", "TMEAN", "Tmean", "TM", "TG", "MEANT", "meanT", "tasmidpoint"]
+TAS_MAX = ["tasmax", "tasmaxAdjust","tasmaxAdjust", "tmax", "tx", "maxt", "TMAX", "Tmax", "TX", "MAXT", "maxT"]
+TAS_MIN = ["tasmin", "tasminAdjust","tasminAdjust", "tmin", "tn", "mint", "TMIN", "Tmin", "TN", "MINT", "minT"]
 HURS = ["hurs", "hursAdjust", "rh", "RH"]
 PSL = ["psl", "mslp", "slp", "pp", "MSLP", "SLP", "PP"]
 SND = ["snd", "sd", "SD"]
@@ -31,14 +30,6 @@
 SFC_WIND = ["sfcWind", "sfcwind", "fg", "FG"]
 SNW = ["snw", "swe", "SW"]
 
-
-=======
-# Source: clix-meta (modified)
-PR = ["pr", "pradjust","prAdjust", "prec", "rr", "precip", "PREC", "Prec", "RR", "PRECIP", "Precip"]
-TAS = ["tas", "tavg", "ta", "tasadjust","tasAdjust", "tmean", "tm", "tg", "meant", "TMEAN", "Tmean", "TM", "TG", "MEANT", "meanT", "tasmidpoint"]
-TAS_MAX = ["tasmax", "tasmaxadjust","tasmaxAdjust", "tmax", "tx", "maxt", "TMAX", "Tmax", "TX", "MAXT", "maxT"]
-TAS_MIN = ["tasmin", "tasminadjust","tasminAdjust", "tmin", "tn", "mint", "TMIN", "Tmin", "TN", "MINT", "minT"]
->>>>>>> 3aa62c3d
 
 # Aliases of input percentiles variables names
 # Source icclim dev
